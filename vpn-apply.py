--- conflicted
+++ resolved
@@ -198,11 +198,6 @@
             NETWORKD_DIR / f"10-{host_veth}.netdev",
             NETWORKD_DIR / f"10-{host_veth}.network",
             NETWORKD_DIR / f"20-{wg_if}.netdev",
-<<<<<<< HEAD
-=======
-            NETWORKD_DIR / f"30-{wg_if}.network",
-            NETWORKD_DIR / f"30-{ns_veth}.network",
->>>>>>> 78982e96
             RT_TABLES_DIR / f"99-vpn-router-{vpn_name}.conf",
         ]
 
@@ -605,11 +600,7 @@
 
         search_patterns = {
             SYSTEMD_DIR: ["vpn-ns-*.service"],
-<<<<<<< HEAD
             NETWORKD_DIR: ["10-v-*-v.netdev", "10-v-*-v.network", "20-v-*-w.netdev"],
-=======
-            NETWORKD_DIR: ["10-v-*-v.netdev", "10-v-*-v.network", "20-v-*-w.netdev", "30-v-*-w.network", "30-v-*-p.network"],
->>>>>>> 78982e96
             RT_TABLES_DIR: ["99-vpn-router-*.conf"]
         }
 
